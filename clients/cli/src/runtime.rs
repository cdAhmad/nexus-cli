//! Simplified runtime for coordinating authenticated workers

use crate::environment::Environment;
use crate::events::Event;
use crate::orchestrator::OrchestratorClient;
use crate::workers::authenticated_worker::AuthenticatedWorker;
use crate::workers::core::WorkerConfig;
use ed25519_dalek::SigningKey;
use tokio::sync::{ broadcast, mpsc };
use tokio::task::JoinHandle;

/// Start single authenticated worker
#[allow(clippy::too_many_arguments)]
pub async fn start_authenticated_worker(
    node_id: u64,
    signing_key: SigningKey,
    orchestrator: OrchestratorClient,
    shutdown: broadcast::Receiver<()>,
    environment: Environment,
    client_id: String,
    num_workers: usize,
    with_local: bool,
    max_tasks: Option<u32>,
<<<<<<< HEAD
    max_difficulty: Option<crate::nexus_orchestrator::TaskDifficulty>
) -> (mpsc::Receiver<Event>, Vec<JoinHandle<()>>, broadcast::Sender<()>) {
    let mut config = WorkerConfig::new(environment, client_id, num_workers, with_local);
    config.max_difficulty = max_difficulty;
    let (event_sender, event_receiver) = mpsc::channel::<Event>(
        crate::consts::cli_consts::EVENT_QUEUE_SIZE
    );
=======
    max_difficulty: Option<crate::nexus_orchestrator::TaskDifficulty>,
    num_workers: usize,
) -> (
    mpsc::Receiver<Event>,
    Vec<JoinHandle<()>>,
    broadcast::Sender<()>,
) {
    let mut config = WorkerConfig::new(environment, client_id);
    config.max_difficulty = max_difficulty;
    config.num_workers = num_workers;
    let (event_sender, event_receiver) =
        mpsc::channel::<Event>(crate::consts::cli_consts::EVENT_QUEUE_SIZE);
>>>>>>> bd18e07e

    // Create a separate shutdown sender for max tasks completion
    let (shutdown_sender, _) = broadcast::channel(1);

    let worker = AuthenticatedWorker::new(
        node_id,
        signing_key,
        orchestrator,
        config,
        event_sender,
        max_tasks,
        shutdown_sender.clone()
    );

    let join_handles = worker.run(shutdown).await;
    (event_receiver, join_handles, shutdown_sender)
}<|MERGE_RESOLUTION|>--- conflicted
+++ resolved
@@ -21,28 +21,18 @@
     num_workers: usize,
     with_local: bool,
     max_tasks: Option<u32>,
-<<<<<<< HEAD
-    max_difficulty: Option<crate::nexus_orchestrator::TaskDifficulty>
-) -> (mpsc::Receiver<Event>, Vec<JoinHandle<()>>, broadcast::Sender<()>) {
-    let mut config = WorkerConfig::new(environment, client_id, num_workers, with_local);
-    config.max_difficulty = max_difficulty;
-    let (event_sender, event_receiver) = mpsc::channel::<Event>(
-        crate::consts::cli_consts::EVENT_QUEUE_SIZE
-    );
-=======
     max_difficulty: Option<crate::nexus_orchestrator::TaskDifficulty>,
-    num_workers: usize,
 ) -> (
     mpsc::Receiver<Event>,
     Vec<JoinHandle<()>>,
     broadcast::Sender<()>,
 ) {
-    let mut config = WorkerConfig::new(environment, client_id);
+    let mut config = WorkerConfig::new(environment, client_id,num_workers,with_local);
     config.max_difficulty = max_difficulty;
     config.num_workers = num_workers;
     let (event_sender, event_receiver) =
         mpsc::channel::<Event>(crate::consts::cli_consts::EVENT_QUEUE_SIZE);
->>>>>>> bd18e07e
+
 
     // Create a separate shutdown sender for max tasks completion
     let (shutdown_sender, _) = broadcast::channel(1);
