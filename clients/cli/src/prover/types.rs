--- conflicted
+++ resolved
@@ -18,15 +18,12 @@
 
     #[error("Subprocess error: {0}")] Subprocess(String),
 
-<<<<<<< HEAD
-    #[error("Serde JSON error: {0}")] SerdeJson(#[from] serde_json::Error),
-=======
+ 
     #[error("Serde JSON error: {0}")]
     SerdeJson(#[from] serde_json::Error),
 
     #[error("Task Join Error: {0}")]
     JoinError(JoinError),
->>>>>>> bd18e07e
 }
 
 /// Result of a proof generation, including combined hash for multiple inputs
