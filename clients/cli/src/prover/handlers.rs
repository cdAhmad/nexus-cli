--- conflicted
+++ resolved
@@ -11,14 +11,9 @@
     task: &Task,
     environment: &Environment,
     client_id: &str,
-<<<<<<< HEAD
    num_workers:usize,
    with_local:bool
 ) -> Result<(Vec<Proof>, String, Vec<String>), ProverError> {
     ProvingPipeline::prove_authenticated(task, environment, client_id,num_workers,with_local).await
-=======
-    num_workers: usize,
-) -> Result<(Vec<Proof>, String, Vec<String>), ProverError> {
-    ProvingPipeline::prove_authenticated(task, environment, client_id, num_workers).await
->>>>>>> bd18e07e
+
 }