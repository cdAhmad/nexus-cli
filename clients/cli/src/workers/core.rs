//! Core worker utilities and traits

use crate::events::{ Event, EventType };
use crate::logging::LogLevel;
use tokio::sync::mpsc;

/// Common event sending utilities for workers
#[derive(Clone)]
pub struct EventSender {
    sender: mpsc::Sender<Event>,
}

impl EventSender {
    pub fn new(sender: mpsc::Sender<Event>) -> Self {
        Self { sender }
    }

    /// Send a generic event
    pub async fn send_event(&self, event: Event) {
        let _ = self.sender.send(event).await;
    }

    pub async fn send_task_event(
        &self,
        message: String,
        event_type: EventType,
        log_level: LogLevel
    ) {
        let _ = self.sender.send(
            Event::task_fetcher_with_level(message, event_type, log_level)
        ).await;
    }

    pub async fn send_proof_event(
        &self,
        message: String,
        event_type: EventType,
        log_level: LogLevel
    ) {
        let _ = self.sender.send(
            Event::proof_submitter_with_level(message, event_type, log_level)
        ).await;
    }

    pub async fn send_prover_event(
        &self,
        thread_id: usize,
        message: String,
        event_type: EventType,
        log_level: LogLevel
    ) {
        let _ = self.sender.send(
            Event::prover_with_level(thread_id, message, event_type, log_level)
        ).await;
    }
}

/// Worker configuration shared across all worker types
#[derive(Clone)]
pub struct WorkerConfig {
    pub environment: crate::environment::Environment,
    pub client_id: String,
<<<<<<< HEAD
    pub num_workers: usize,
    pub with_local: bool,
=======
    pub max_difficulty: Option<crate::nexus_orchestrator::TaskDifficulty>,
>>>>>>> 8f23df84
}

impl WorkerConfig {
    pub fn new(
        environment: crate::environment::Environment,
        client_id: String,
        num_workers: usize,
        with_local: bool
    ) -> Self {
        Self {
            environment,
            client_id,
<<<<<<< HEAD
            num_workers,
            with_local,
=======
            max_difficulty: None,
>>>>>>> 8f23df84
        }
    }
}<|MERGE_RESOLUTION|>--- conflicted
+++ resolved
@@ -60,12 +60,9 @@
 pub struct WorkerConfig {
     pub environment: crate::environment::Environment,
     pub client_id: String,
-<<<<<<< HEAD
     pub num_workers: usize,
     pub with_local: bool,
-=======
     pub max_difficulty: Option<crate::nexus_orchestrator::TaskDifficulty>,
->>>>>>> 8f23df84
 }
 
 impl WorkerConfig {
@@ -78,12 +75,9 @@
         Self {
             environment,
             client_id,
-<<<<<<< HEAD
             num_workers,
             with_local,
-=======
             max_difficulty: None,
->>>>>>> 8f23df84
         }
     }
 }