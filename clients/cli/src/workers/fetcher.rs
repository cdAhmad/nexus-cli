--- conflicted
+++ resolved
@@ -2,11 +2,7 @@
 
 use super::core::{ EventSender, WorkerConfig };
 use crate::analytics::track_got_task;
-<<<<<<< HEAD
-use crate::consts::cli_consts::{ rate_limiting, task_fetching };
-=======
 use crate::consts::cli_consts::{difficulty, rate_limiting, task_fetching};
->>>>>>> 5b7a6bd2
 use crate::events::EventType;
 use crate::logging::LogLevel;
 use crate::network::{ NetworkClient, RequestTimer, RequestTimerConfig };
@@ -161,42 +157,17 @@
                 desired
             ).await
         {
-<<<<<<< HEAD
-            Ok(task) => {
-                self.tasks_fetched += 1;
-                // Log successful fetch
-                self.event_sender.send_task_event(
-                    format!(
-                        "Step 1 of 4: Got task {} fetched:{} max_difficulty:{}\nprogram_id:{} task_size:{} task_type: {} ",
-                        task.task_id,
-                        self.tasks_fetched,
-                        desired.as_str_name(),
-                                    task.program_id,
-                        task.all_inputs().len(),
-                        task.task_type.as_str_name()
-                    ),
-                    EventType::Success,
-                    LogLevel::Info
-                ).await;
-
-                // Track analytics for successful fetch
-                tokio::spawn(
-                    track_got_task(
-                        task.clone(),
-                        self.config.environment.clone(),
-                        self.config.client_id.clone()
-                    )
-                );
-=======
             Ok(proof_task_result) => {
+                 self.tasks_fetched += 1;
                 // Log difficulty adjustment if server overrides our request
                 if proof_task_result.actual_difficulty != requested_difficulty {
                     self.event_sender
                         .send_task_event(
                             format!(
-                                "Server adjusted difficulty: requested {:?}, assigned {:?} (reputation gating)",
+                                "Server adjusted difficulty: requested {:?}, assigned {:?} (reputation gating) featched:{}",
                                 requested_difficulty,
-                                proof_task_result.actual_difficulty
+                                proof_task_result.actual_difficulty,
+                                task_fetching
                             ),
                             EventType::Success,
                             LogLevel::Info,
@@ -219,7 +190,6 @@
                     self.config.environment.clone(),
                     self.config.client_id.clone(),
                 ));
->>>>>>> 5b7a6bd2
 
                 // Store the actual difficulty received from server for success tracking
                 self.last_requested_difficulty = Some(proof_task_result.actual_difficulty);
@@ -275,17 +245,10 @@
             &self,
             _node_id: &str,
             _verifying_key: VerifyingKey,
-<<<<<<< HEAD
-            _max_difficulty: crate::nexus_orchestrator::TaskDifficulty
-        ) -> Result<Task, OrchestratorError> {
-            // Return a mock task with the requested difficulty
-            Ok(Task {
-=======
             max_difficulty: crate::nexus_orchestrator::TaskDifficulty,
         ) -> Result<crate::orchestrator::client::ProofTaskResult, OrchestratorError> {
             // Return a mock task with the requested difficulty as actual difficulty
             let task = Task {
->>>>>>> 5b7a6bd2
                 task_id: "test_task".to_string(),
                 program_id: "test_program".to_string(),
                 public_inputs: vec![1, 2, 3],
@@ -565,13 +528,6 @@
     async fn test_extra_large_promotes_to_extra_large2() {
         let mut fetcher = create_test_fetcher();
 
-<<<<<<< HEAD
-        // Set up initial state: last success was ExtraLarge (only possible via override)
-        fetcher.last_success_difficulty = Some(
-            crate::nexus_orchestrator::TaskDifficulty::ExtraLarge
-        );
-        fetcher.last_success_duration_secs = Some(300); // 5 minutes
-=======
         // Set up initial state: last success was ExtraLarge
         fetcher.last_success_difficulty =
             Some(crate::nexus_orchestrator::TaskDifficulty::ExtraLarge);
@@ -598,7 +554,6 @@
         fetcher.last_success_difficulty =
             Some(crate::nexus_orchestrator::TaskDifficulty::ExtraLarge2);
         fetcher.last_success_duration_secs = Some(300); // 5 minutes - would normally promote
->>>>>>> 5b7a6bd2
 
         let task = fetcher.fetch_task().await.unwrap();
         assert_eq!(task.task_id, "test_task");
