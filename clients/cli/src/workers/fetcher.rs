--- conflicted
+++ resolved
@@ -27,13 +27,10 @@
     network_client: NetworkClient,
     event_sender: EventSender,
     config: WorkerConfig,
-<<<<<<< HEAD
-    tasks_fetched: u32,
-=======
     last_success_duration_secs: Option<u64>,
     last_success_difficulty: Option<crate::nexus_orchestrator::TaskDifficulty>,
     last_requested_difficulty: Option<crate::nexus_orchestrator::TaskDifficulty>,
->>>>>>> 8f23df84
+    pub tasks_fetched: u32,
 }
 
 impl TaskFetcher {
@@ -63,13 +60,10 @@
             network_client,
             event_sender,
             config: config.clone(),
-<<<<<<< HEAD
-            tasks_fetched: 0,
-=======
             last_success_duration_secs: None,
             last_success_difficulty: None,
             last_requested_difficulty: None,
->>>>>>> 8f23df84
+            tasks_fetched: 0,
         }
     }
 
@@ -104,14 +98,6 @@
         }
 
         // Attempt to fetch task through network client
-<<<<<<< HEAD
-        match
-            self.network_client.fetch_task(
-                self.orchestrator.as_ref(),
-                &self.node_id.to_string(),
-                self.verifying_key
-            ).await
-=======
         // Determine desired max difficulty
         let desired = if let Some(override_diff) = self.config.max_difficulty {
             override_diff
@@ -154,16 +140,13 @@
         // Store the requested difficulty for later tracking
         self.last_requested_difficulty = Some(desired);
 
-        match self
-            .network_client
-            .fetch_task(
+        match
+            self.network_client.fetch_task(
                 self.orchestrator.as_ref(),
                 &self.node_id.to_string(),
                 self.verifying_key,
-                desired,
-            )
-            .await
->>>>>>> 8f23df84
+                desired
+            ).await
         {
             Ok(task) => {
                 self.tasks_fetched += 1;
@@ -222,7 +205,7 @@
     use crate::orchestrator::error::OrchestratorError;
     use crate::task::Task;
     use crate::workers::core::WorkerConfig;
-    use ed25519_dalek::{SigningKey, VerifyingKey};
+    use ed25519_dalek::{ SigningKey, VerifyingKey };
     use tokio::sync::mpsc;
 
     // Mock orchestrator for testing
@@ -240,7 +223,7 @@
             &self,
             _node_id: &str,
             _verifying_key: VerifyingKey,
-            _max_difficulty: crate::nexus_orchestrator::TaskDifficulty,
+            _max_difficulty: crate::nexus_orchestrator::TaskDifficulty
         ) -> Result<Task, OrchestratorError> {
             // Return a mock task with the requested difficulty
             Ok(Task {
@@ -263,7 +246,7 @@
         async fn register_user(
             &self,
             _user_id: &str,
-            _wallet_address: &str,
+            _wallet_address: &str
         ) -> Result<(), OrchestratorError> {
             Ok(())
         }
@@ -281,7 +264,7 @@
             _signing_key: SigningKey,
             _num_provers: usize,
             _task_type: crate::nexus_orchestrator::TaskType,
-            _individual_proof_hashes: &[String],
+            _individual_proof_hashes: &[String]
         ) -> Result<(), OrchestratorError> {
             Ok(())
         }
@@ -294,14 +277,19 @@
     fn create_test_fetcher() -> TaskFetcher {
         let (event_sender, _event_receiver) = mpsc::channel(100);
         let event_sender = crate::workers::core::EventSender::new(event_sender);
-        let config = WorkerConfig::new(Environment::Production, "test_client".to_string());
+        let config = WorkerConfig::new(
+            Environment::Production,
+            "test_client".to_string(),
+            1,
+            false
+        );
 
         TaskFetcher::new(
             12345,
             VerifyingKey::from_bytes(&[0u8; 32]).unwrap(),
             Box::new(MockOrchestrator::new()),
             event_sender,
-            &config,
+            &config
         )
     }
 
@@ -343,8 +331,9 @@
         let mut fetcher = create_test_fetcher();
 
         // Set up initial state: last success was SmallMedium
-        fetcher.last_success_difficulty =
-            Some(crate::nexus_orchestrator::TaskDifficulty::SmallMedium);
+        fetcher.last_success_difficulty = Some(
+            crate::nexus_orchestrator::TaskDifficulty::SmallMedium
+        );
         fetcher.last_success_duration_secs = Some(300); // 5 minutes - should promote
 
         let task = fetcher.fetch_task().await.unwrap();
@@ -487,8 +476,9 @@
         let mut fetcher = create_test_fetcher();
 
         // Set up initial state: last success was ExtraLarge (only possible via override)
-        fetcher.last_success_difficulty =
-            Some(crate::nexus_orchestrator::TaskDifficulty::ExtraLarge);
+        fetcher.last_success_difficulty = Some(
+            crate::nexus_orchestrator::TaskDifficulty::ExtraLarge
+        );
         fetcher.last_success_duration_secs = Some(300); // 5 minutes
 
         let task = fetcher.fetch_task().await.unwrap();
