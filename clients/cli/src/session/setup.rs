--- conflicted
+++ resolved
@@ -130,15 +130,12 @@
         }
     }
 
-<<<<<<< HEAD
-    // Clamp the number of workers to [1,8]. Keep this low for now to avoid rate limiting.
-    let num_workers = max_threads.unwrap_or(1).clamp(1, 1000) as usize;
-=======
+
     // Additional memory warning if explicitly requested
     if check_mem {
         warn_memory_configuration(Some(num_workers as u32));
     }
->>>>>>> bd18e07e
+
 
     // Create shutdown channel - only one shutdown signal needed
     let (shutdown_sender, _) = broadcast::channel(1);
@@ -158,7 +155,6 @@
         with_local,
         max_tasks,
         max_difficulty,
-        num_workers,
     )
     .await;
 
